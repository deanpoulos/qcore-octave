--- conflicted
+++ resolved
@@ -7,12 +7,7 @@
 from qcore.expvariable import ExpVar
 from qcore.sweep import Sweep
 
-<<<<<<< HEAD
 class Dataset(ExpVar):
-=======
-
-class Dataset:
->>>>>>> 81bc0833
     """ """
 
     def __init__(
@@ -45,5 +40,5 @@
     @property
     def metadata(self) -> dict:
         """ """
-        x = ("data", "axes")  # excluded keys
+        x = ("data", "axes", "var_type")  # excluded keys
         return {k: v for k, v in self.__dict__.items() if k not in x and v is not None}